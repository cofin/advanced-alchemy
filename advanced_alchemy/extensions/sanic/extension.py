--- conflicted
+++ resolved
@@ -199,16 +199,10 @@
         """
         session = getattr(request.ctx, config.session_key, None)
         if session is None:
-<<<<<<< HEAD
-            # Reset routing context for request-scoped isolation when creating a new session
             reset_routing_context()
             session = config.get_session()
             setattr(request.ctx, config.session_key, session)
-=======
-            session = config.get_session()
-            setattr(request.ctx, config.session_key, session)
         set_async_context(isinstance(session, AsyncSession))
->>>>>>> 947df819
         return cast("Union[Session, AsyncSession]", session)
 
     def get_session(
